--- conflicted
+++ resolved
@@ -282,7 +282,6 @@
       break
     end
   end
-<<<<<<< HEAD
   return rt1, Rxy, tmp
 end
 
@@ -303,8 +302,6 @@
   end
   #Now, we test for primitiveness.
   rt1, Rxy, tmp = _setup_block_system(Lrel)
-=======
->>>>>>> 9f9ab58e
   indices = Int[]
   for i = 1:length(Bnew)
     if _is_primitive_via_block(Bnew[i], rt1, Rxy, tmp)
@@ -339,7 +336,6 @@
   return true
 end
 
-<<<<<<< HEAD
 function _find_short_primitive_element(L::NfRelNS)
   B = lll_basis(maximal_order(L))
   parameter = div(absolute_degree(L), 2)
@@ -351,34 +347,17 @@
   a = B1[1]
   I = t2(a)
   for i = 2:length(B1)
-=======
-function simplified_absolute_field(L::NfRelNS; cached = false)
-  OL = maximal_order(L)
-  B = lll_basis(OL)
-  B1 = _sieve_primitive_elements(B)
-  nrep = 3
-  while isempty(B1)
-    nrep += 1
-    B1 = _sieve_primitive_elements(B, parameter = nrep)
-  end
-  a = B1[1]
-  I = t2(a)
-  for i = 2:min(50, length(B1))
->>>>>>> 9f9ab58e
     J = t2(B1[i])
     if J < I
       a = B1[i]
       I = J
     end
   end
-<<<<<<< HEAD
   return a
 end
 
 function simplified_absolute_field(L::NfRelNS; cached = false)
   a = _find_short_primitive_element(L)
-=======
->>>>>>> 9f9ab58e
   f = absolute_minpoly(a)
   @assert degree(f) == absolute_degree(L)
   K = number_field(f, check = false, cached = cached)[1]
