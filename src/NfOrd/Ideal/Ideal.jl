################################################################################
#
#    NfOrd/Ideal/Ideal.jl : Ideals in orders of absolute number fields
#
# This file is part of Hecke.
#
# All rights reserved.
#
# Redistribution and use in source and binary forms, with or without
# modification, are permitted provided that the following conditions are met:
# * Redistributions of source code must retain the above copyright notice, this
#   list of conditions and the following disclaimer.
#
# * Redistributions in binary form must reproduce the above copyright notice,
#   this list of conditions and the following disclaimer in the documentation
#   and/or other materials provided with the distribution.
#
# THIS SOFTWARE IS PROVIDED BY THE COPYRIGHT HOLDERS AND CONTRIBUTORS "AS IS"
# AND ANY EXPRESS OR IMPLIED WARRANTIES, INCLUDING, BUT NOT LIMITED TO, THE
# IMPLIED WARRANTIES OF MERCHANTABILITY AND FITNESS FOR A PARTICULAR PURPOSE ARE
# DISCLAIMED. IN NO EVENT SHALL THE COPYRIGHT HOLDER OR CONTRIBUTORS BE LIABLE
# FOR ANY DIRECT, INDIRECT, INCIDENTAL, SPECIAL, EXEMPLARY, OR CONSEQUENTIAL
# DAMAGES (INCLUDING, BUT NOT LIMITED TO, PROCUREMENT OF SUBSTITUTE GOODS OR
# SERVICES; LOSS OF USE, DATA, OR PROFITS; OR BUSINESS INTERRUPTION) HOWEVER
# CAUSED AND ON ANY THEORY OF LIABILITY, WHETHER IN CONTRACT, STRICT LIABILITY,
# OR TORT (INCLUDING NEGLIGENCE OR OTHERWISE) ARISING IN ANY WAY OUT OF THE USE
# OF THIS SOFTWARE, EVEN IF ADVISED OF THE POSSIBILITY OF SUCH DAMAGE.
#
#
#  Copyright (C) 2015, 2016, 2017 Tommy Hofmann
#  Copyright (C) 2015, 2016, 2017 Claus Fieker
#
################################################################################

export show, ideal

export IdealSet, valuation,prime_decomposition_type, prime_decomposition,
       prime_ideals_up_to, factor, divexact, isramified, anti_uniformizer,
       uniformizer, iscoprime, conductor, colon, equation_order

export NfOrdIdl

export deepcopy, parent, order, basis, basis_mat, basis_mat_inv, minimum, norm,
       ==, in, +, *, intersection, lcm, idempotents, mod, pradical

add_assert_scope(:Rres)
new = !true

function toggle()
  global new = !new
end

################################################################################
#
#  Deepcopy
#
################################################################################
# The valuation is an anonymous function which contains A in its environment.
# Thus deepcopying A.valuation will call deepcopy(A) and we run in an
# infinite recursion.
#
# We hack around it by don't deepcopying A.valuation.
# Note that B therefore contains a reference to A (A cannot be freed unless
# B is freed).
function Base.deepcopy_internal(A::NfAbsOrdIdl, dict::ObjectIdDict)
  B = typeof(A)(order(A))
  for i in fieldnames(A)
    if isdefined(A, i)
      if i == :valuation || i == :order
        setfield!(B, i, getfield(A, i))
      else
        setfield!(B, i, Base.deepcopy_internal(getfield(A, i), dict))
      end
    end
  end
  return B
end

################################################################################
#
#  Parent
#
################################################################################

parent(A::NfAbsOrdIdl) = NfAbsOrdIdlSet(order(A), false)

#################################################################################
#
#  Parent constructor
#
#################################################################################

function IdealSet(O::NfOrd)
   return NfAbsOrdIdlSet(O)
end

elem_type(::Type{NfOrdIdlSet}) = NfOrdIdl

elem_type(::NfOrdIdlSet) = NfOrdIdl

parent_type(::Type{NfOrdIdl}) = NfOrdIdlSet

################################################################################
#
#  Hashing
#
################################################################################

# a (bad) hash function
# - slow (due to basis)
# - unless basis is in HNF it si also non-unique
function Base.hash(A::NfAbsOrdIdl, h::UInt)
  return Base.hash(basis_mat(A, Val{false}), h)
end

################################################################################
#
#  String I/O
#
################################################################################

function show(io::IO, a::NfAbsOrdIdlSet)
  print(io, "Set of ideals of $(order(a))\n")
end

function show(io::IO, a::NfAbsOrdIdl)
  if ismaximal_known(order(a)) && ismaximal(order(a))
    return show_maximal(io, a)
  else
    return show_gen(io, a)
  end
end

function show_gen(io::IO, a::NfAbsOrdIdl)
  print(io, "Ideal of (")
  print(io, order(a), ")\n")
  print(io, "with basis matrix\n")
  print(io, basis_mat(a))
end

function show_maximal(io::IO, id::NfAbsOrdIdl)
  compact = get(io, :compact, false)
  if compact
    if has_2_elem(id)
      print(io, "<", id.gen_one, ", ", id.gen_two, ">" )
    else
      print(io, "<no 2-elts present>");
    end
  else
    if has_2_elem(id)
      print(io, "<", id.gen_one, ", ", id.gen_two, ">" )
    else
      print(io, "<no 2-elts present>");
    end

    if has_norm(id)
      print(io, "\nNorm: ", id.norm);
    end
    if has_minimum(id)
      print(io, "\nMinimum: ", id.minimum);
    end
    if isdefined(id, :princ_gen)
      print(io, "\nprincipal generator ", id.princ_gen)
    end
     if isdefined(id, :basis_mat)
       print(io, "\nbasis_mat \n", id.basis_mat)
     end
    if isdefined(id, :gens_normal)
      print(io, "\ntwo normal wrt: ", id.gens_normal)
    end
  end
end

################################################################################
#
#  Copy
#
################################################################################

function copy(i::NfAbsOrdIdl)
  return i
end

################################################################################
#
#  Parent object overloading and user friendly constructors
#
################################################################################

doc"""
***
    ideal(O::NfOrd, x::NfOrdElem) -> NfAbsOrdIdl

> Creates the principal ideal $(x)$ of $\mathcal O$.
"""
function ideal(O::NfAbsOrd, x::NfAbsOrdElem)
  return NfAbsOrdIdl(deepcopy(x))
end

doc"""
***
    ideal(O::NfOrd, x::fmpz_mat, check::Bool = false) -> NfAbsOrdIdl

> Creates the ideal of $\mathcal O$ with basis matrix $x$. If check is set, then it is
> checked whether $x$ defines an ideal (expensive).
"""
function ideal(O::NfAbsOrd, x::fmpz_mat, check::Bool = false)
  x = _hnf(x, :lowerleft) #sub-optimal, but == relies on the basis being thus

  I = NfAbsOrdIdl(O, x)
  if check
    J = ideal(O, 0)
    for i=1:degree(O)
      e = O([x[i,j] for j=1:degree(O)])
      J += ideal(O, e)
    end
    
    @assert J == I
  end

  return I
end


doc"""
***
    ideal(O::NfOrd, x::fmpz, y::NfOrdElem) -> NfAbsOrdIdl

> Creates the ideal $(x,y)$ of $\mathcal O$.
"""
function ideal(O::NfAbsOrd, x::fmpz, y::NfOrdElem)
  return NfAbsOrdIdl(deepcopy(x), deepcopy(y))
end

function ideal(O::NfAbsOrd)
  return NfAbsOrdIdl(O)
end

function (S::NfAbsOrdIdlSet)()
   return NfAbsOrdIdl(order(S))
end

doc"""
***
    ideal(O::NfOrd, a::fmpz) -> NfAbsOrdIdl

> Returns the ideal of $\mathcal O$ which is generated by $a$.
"""
ideal(O::NfAbsOrd, a::fmpz)  = NfAbsOrdIdl(O, deepcopy(a))

doc"""
***
    ideal(O::NfOrd, a::Int) -> NfAbsOrdIdl

> Returns the ideal of $\mathcal O$ which is generated by $a$.
"""
ideal(O::NfAbsOrd, a::Int) = NfAbsOrdIdl(O, a)

################################################################################
#
#  Basic field access
#
################################################################################

doc"""
***
    order(x::NfAbsOrdIdl) -> NfOrd

> Returns the order, of which $x$ is an ideal.
"""
order(a::NfAbsOrdIdlSet) = a.order

doc"""
***
    nf(x::NfAbsOrdIdl) -> AnticNumberField

> Returns the number field, of which $x$ is an integral ideal.
"""
nf(x::NfAbsOrdIdl) = nf(order(x))


doc"""
***
    order(I::NfAbsOrdIdl) -> NfOrd

> Returns the order of $I$.
"""
@inline order(a::NfAbsOrdIdl) = a.order

################################################################################
#
#  Principal ideal creation
#
################################################################################

doc"""
    *(O::NfOrd, x::NfOrdElem) -> NfAbsOrdIdl
    *(x::NfOrdElem, O::NfOrd) -> NfAbsOrdIdl

> Returns the principal ideal $(x)$ of $\mathcal O$.
"""
function *(O::NfOrd, x::NfOrdElem)
  parent(x) !== O && error("Order of element does not coincide with order")
  return ideal(O, x)
end

*(x::NfOrdElem, O::NfOrd) = O*x
*(x::Int, O::NfOrd) = ideal(O, x)
*(x::BigInt, O::NfOrd) = ideal(O, fmpz(x))
*(x::fmpz, O::NfOrd) = ideal(O, x)

###########################################################################################
#
#   Basis
#
###########################################################################################

doc"""
***
    has_basis(A::NfAbsOrdIdl) -> Bool

> Returns whether A has a basis already computed.
"""
@inline has_basis(A::NfAbsOrdIdl) = isdefined(A, :basis)

function assure_has_basis(A::NfAbsOrdIdl)
  if isdefined(A, :basis)
    return nothing
  else
    assure_has_basis_mat(A)
    O = order(A)
    M = A.basis_mat
    Ob = basis(O, Val{false})
    B = Vector{elem_type(O)}(degree(O))
    y = O()
    for i in 1:degree(O)
      z = O()
      for k in 1:degree(O)
        mul!(y, M[i, k], Ob[k])
        add!(z, z, y)
      end
      B[i] = z
    end
    A.basis = B
    return nothing
  end
end

doc"""
***
    basis(A::NfAbsOrdIdl) -> Array{NfOrdElem, 1}

> Returns the basis of A.
"""
@inline function basis{T}(A::NfAbsOrdIdl, copy::Type{Val{T}} = Val{true})
  assure_has_basis(A)
  if copy == Val{true}
    return deepcopy(A.basis)
  else
    return A.basis
  end
end

################################################################################
#
#  Basis matrix
#
################################################################################

doc"""
***
    has_basis_mat(A::NfAbsOrdIdl) -> Bool

> Returns whether $A$ knows its basis matrix.
"""
@inline has_basis_mat(A::NfAbsOrdIdl) = isdefined(A, :basis_mat)

doc"""
***
  basis_mat(A::NfAbsOrdIdl) -> fmpz_mat

> Returns the basis matrix of $A$.
"""
function basis_mat(A::NfAbsOrdIdl, copy::Type{Val{T}} = Val{true}) where T
  assure_has_basis_mat(A)
  if copy == Val{true}
    return deepcopy(A.basis_mat)
  else
    return A.basis_mat
  end
end

function assure_has_basis_mat(A::NfAbsOrdIdl)
  if isdefined(A, :basis_mat)
    return nothing
  end

  if !issimple(nf(order(A))) && isdefined(A, :is_prime) && A.is_prime == 1 && A.norm == A.minimum &&
     !isindex_divisor(order(A), A.minimum)
    # A is a prime ideal of degree 1
    A.basis_mat = basis_mat_prime_deg_1(A)
    return nothing
  end

  if has_princ_gen(A)
    m = representation_matrix(A.princ_gen)
    A.basis_mat = _hnf_modular_eldiv(m, minimum(A), :lowerleft)
    return nothing
  end

  @hassert :NfOrd 1 has_2_elem(A)
  K = nf(order(A))
  n = degree(K)
  c = _hnf_modular_eldiv(representation_matrix(A.gen_two), abs(A.gen_one), :lowerleft)
  A.basis_mat = c
  return nothing
end

function basis_mat_prime_deg_1(A::NfAbsOrdIdl)
  @assert A.is_prime == 1
  @assert A.minimum == A.norm
  O = order(A)
  n = degree(O)
  b = identity_matrix(FlintZZ, n)

  K, mK = ResidueField(O, A)
  assure_has_basis(O)
  bas = basis(O, Val{false})
  if isone(bas[1])
    b[1, 1] = A.minimum
  else
    b[1, 1] = fmpz(coeff(mK(-bas[1]), 0))
  end
  for i in 2:n
    b[i, 1] = fmpz(coeff(mK(-bas[i]), 0))
  end
  # b is Hermite normal form, but lower left
  return b
end

################################################################################
#
#  Basis matrix inverse
#
################################################################################

doc"""
***
    has_basis_mat_inv(A::NfAbsOrdIdl) -> Bool

> Returns whether $A$ knows its inverse basis matrix.
"""
@inline has_basis_mat_inv(A::NfAbsOrdIdl) = isdefined(A, :basis_mat_inv)

doc"""
***
  basis_mat_inv(A::NfAbsOrdIdl) -> fmpz_mat

> Returns the inverse basis matrix of $A$.
"""
function basis_mat_inv(A::NfAbsOrdIdl, copy::Type{Val{T}} = Val{true}) where T
  assure_has_basis_mat_inv(A)
  if copy == Val{true}
    return deepcopy(A.basis_mat_inv)
  else
    return A.basis_mat_inv
  end
end

doc"""
***
    basis_mat_inv(A::NfAbsOrdIdl) -> FakeFmpqMat

> Returns the inverse of the basis matrix of $A$.
"""
function assure_has_basis_mat_inv(A::NfAbsOrdIdl)
  if isdefined(A, :basis_mat_inv)
    return nothing
  else
    A.basis_mat_inv = FakeFmpqMat(pseudo_inv(basis_mat(A, Val{false})))
    return nothing
  end
end

################################################################################
#
#  Minimum
#
################################################################################

doc"""
***
    has_minimum(A::NfAbsOrdIdl) -> Bool

> Returns whether $A$ knows its mininum.
"""
function has_minimum(A::NfAbsOrdIdl)
  return isdefined(A, :minimum)
end

doc"""
***
    minimum(A::NfAbsOrdIdl) -> fmpz

> Returns the smallest nonnegative element in $A \cap \mathbf Z$.
"""
function minimum(A::NfAbsOrdIdl, copy::Type{Val{T}} = Val{true}) where T
  assure_has_minimum(A)
  if copy == Val{true}
    return deepcopy(A.minimum)
  else
    return A.minimum
  end
end

function assure_has_minimum(A::NfAbsOrdIdl)
  if has_minimum(A)
    return nothing
  end

  if has_princ_gen(A)
    b = A.princ_gen.elem_in_nf
    if iszero(b)
      A.minimum = fmpz(0)
      A.iszero = 1
    else
      if new && issimple(nf(order(A))) && order(A).ismaximal == 1
        A.minimum = _minmod(A.gen_one, A.gen_two)
        @hassert :Rres 1 A.minimum == denominator(inv(b), order(A))
      else
        bi = inv(b)
        A.minimum =  denominator(bi, order(A))
      end
    end
    return nothing
  end

  if has_weakly_normal(A)
    K = nf(order(A))
    if iszero(A.gen_two)
      # A = (A.gen_one, 0) = (A.gen_one)
      d = abs(A.gen_one)
    else
      if new && issimple(nf(order(A))) && order(A).ismaximal == 1
        d = _minmod(A.gen_one, A.gen_two)
        @hassert :Rres 1 d == gcd(A.gen_one, denominator(inv(A.gen_two.elem_in_nf), order(A)))
      else
        d = denominator(inv(K(A.gen_two)), order(A))
        d = gcd(d, FlintZZ(A.gen_one))
      end
    end
    A.minimum = d
    return nothing
  end

  @hassert :NfOrd 2 isone(basis(order(A), Val{false})[1])
  A.minimum = basis_mat(A, Val{false})[1, 1]
  return nothing
end

################################################################################
#
#  Norm
#
################################################################################

doc"""
***
    has_norm(A::NfAbsOrdIdl) -> Bool

> Returns whether $A$ knows its norm.
"""
function has_norm(A::NfAbsOrdIdl)
  return isdefined(A, :norm)
end

function assure_has_norm(A::NfAbsOrdIdl)
  if has_norm(A)
    return nothing
  end

  if has_princ_gen_special(A)
    A.norm = princ_gen_special(A)^degree(order(A))
    return nothing
  end

  if has_princ_gen(A)
    A.norm = abs(norm(A.princ_gen))
    return nothing
  end

  if has_2_elem(A) && A.gens_weakly_normal == 1
    if new 
      A.norm = _normmod(A.gen_one^degree(order(A)), A.gen_two)
      @hassert :Rres 1 A.norm == gcd(norm(order(A)(A.gen_one)), norm(A.gen_two))
    else  
      A.norm = gcd(norm(order(A)(A.gen_one)), norm(A.gen_two))
    end  
    return nothing
  end

  assure_has_basis_mat(A)
  A.norm = abs(det(basis_mat(A, Val{false})))
  return nothing
end

doc"""
***
    norm(A::NfAbsOrdIdl) -> fmpz

> Returns the norm of $A$, that is, the cardinality of $\mathcal O/A$, where
> $\mathcal O$ is the order of $A$.
"""
function norm(A::NfAbsOrdIdl, copy::Type{Val{T}} = Val{true}) where T
  assure_has_norm(A)
  if copy == Val{true}
    return deepcopy(A.norm)
  else
    return A.norm
  end
end

################################################################################
#
#  Principal generators
#
################################################################################

doc"""
***
    has_basis_princ_gen(A::NfAbsOrdIdl) -> Bool

> Returns whether $A$ knows if it is generated by one element.
"""
function has_princ_gen(A::NfAbsOrdIdl)
  return isdefined(A, :princ_gen)
end

doc"""
***
    has_basis_princ_gen_special(A::NfAbsOrdIdl) -> Bool

> Returns whether $A$ knows if it is generated by a rational integer.
"""
function has_princ_gen_special(A::NfAbsOrdIdl)
  return isdefined(A, :princ_gen_special)
end

princ_gen_special(A::NfAbsOrdIdl) = A.princ_gen_special[A.princ_gen_special[1] + 1]

################################################################################
#
#  Equality
#
################################################################################

doc"""
***
    ==(x::NfAbsOrdIdl, y::NfAbsOrdIdl)

> Returns whether $x$ and $y$ are equal.
"""
function ==(x::NfAbsOrdIdl, y::NfAbsOrdIdl)
  return basis_mat(x, Val{false}) == basis_mat(y, Val{false})
end

################################################################################
#
#  Inclusion of elements in ideals
#
################################################################################

doc"""
***
    in(x::NfOrdElem, y::NfAbsOrdIdl)
    in(x::nf_elem, y::NfAbsOrdIdl)
    in(x::fmpz, y::NfAbsOrdIdl)

> Returns whether $x$ is contained in $y$.
"""
function in(x::NfOrdElem, y::NfAbsOrdIdl)
  parent(x) !== order(y) && error("Order of element and ideal must be equal")
  v = matrix(FlintZZ, 1, degree(parent(x)), elem_in_basis(x))
  t = FakeFmpqMat(v, fmpz(1))*basis_mat_inv(y, Val{false})
  return isone(t.den) 
end

function in(x::nf_elem, y::NfAbsOrdIdl)
  parent(x) !== nf(order(y)) && error("Number field of element and ideal must be equal")
  return in(order(y)(x),y)
end

in(x::fmpz, y::NfAbsOrdIdl) = in(order(y)(x),y)

in(x::Integer, y::NfAbsOrdIdl) = in(order(y)(x),y)

###########################################################################################
#
#  Inverse
#
###########################################################################################

doc"""
***
    inv(A::NfAbsOrdIdl) -> NfOrdFracIdl

> Computes the inverse of A, that is, the fractional ideal $B$ such that
> $AB = \mathcal O_K$.
"""
function inv(A::NfAbsOrdIdl)
  if ismaximal_known(order(A)) && ismaximal(order(A))
    return inv_maximal(A)
  else
    error("Not implemented (yet)!")
  end
end

function inv_maximal(A::NfAbsOrdIdl)
  if has_2_elem(A) && has_weakly_normal(A)
    assure_2_normal(A)
    O = order(A)
    if iszero(A.gen_two)
      return ideal(O, 1)//A.gen_one
    end
    if new
      alpha = _invmod(A.gen_one, A.gen_two)
      _, d = ppio(denominator(alpha, O), A.gen_one)
    else  
      alpha = inv(elem_in_nf(A.gen_two))
      d = denominator(alpha, O)
      m = A.gen_one
      _, d = ppio(d, m)
    end  
    Ai = NfAbsOrdIdl(order(A))
    #Ai = parent(A)()
    dn = denominator(d*alpha, O)
    Ai.gen_one = dn
    Ai.gen_two = O(d*alpha*dn, false)
    temp = dn^degree(order(A))//norm(A)
    @hassert :NfOrd 1 denominator(temp) == 1
    Ai.norm = numerator(temp)
    Ai.gens_normal = A.gens_normal
    AAi = NfOrdFracIdl(Ai, dn)
    return AAi
  else
    # I don't know if this is a good idea
    _assure_weakly_normal_presentation(A)
    assure_2_normal(A)
    return inv(A)
  end
  error("Not implemented yet")
end

###########################################################################################
#
#  Simplification
#
###########################################################################################
#CF: missing a function to compute the gcd(...) for the minimum
#    without 1st computing the complete inv
# .../ enter rresx and rres!

function (A::Nemo.AnticNumberField)(a::Nemo.fmpz_poly)
  return A(FlintQQ["x"][1](a))
end

function _minmod(a::fmpz, b::NfOrdElem)
  if isone(a) 
    return a
  end
  Zk = parent(b)
  k = number_field(Zk)
  d = denominator(b.elem_in_nf)
  d, _ = ppio(d, a)
  e, _ = ppio(basis_mat(Zk, Val{false}).den, a) 

  S = ResidueRing(FlintZZ, a*d*e, cached=false)
  St = PolynomialRing(S, cached=false)[1]
  B = St(d*b.elem_in_nf)
  F = St(k.pol)
  m, u, v = rresx(B, F)  # u*B + v*F = m mod modulus(S)
  U = lift(FlintZZ["x"][1], u)
  # m can be zero...
  m = lift(m)
  if iszero(m)
    m = a*d*e
  end
  bi = k(U)//m*d # at this point, bi*d*b = m mod a*d*idx
  d = denominator(bi, Zk)
  return gcd(d, a)
  # min(<a, b>) = min(<ad, bd>)/d and bd is in the equation order, hence max as well
  # min(a, b) = gcd(a, denominator(b))
  # rres(b, f) = <b, f> meet Z = <r> and
  # ub + vf = r
  # so u/r is the inverse and r is the den in the field
  # we want gcd(r, a). so we use rres
  #at this point, min(<a, b*d>) SHOULD be 
end

function _invmod(a::fmpz, b::NfOrdElem)
  Zk = parent(b)
  k = number_field(Zk)
  if isone(a)
    return one(k)
  end
  d = denominator(b.elem_in_nf)
  d, _ = ppio(d, a)
  e, _ = ppio(basis_mat(Zk, Val{false}).den, a) 
  S = ResidueRing(FlintZZ, a^2*d*e, cached=false)
  St = PolynomialRing(S, cached=false)[1]
  B = St(d*b.elem_in_nf)
  F = St(k.pol)
  m, u, v = rresx(B, F)  # u*B + v*F = m mod modulus(S)
  if iszero(m)
    m = a^2*d*e
    c = S(1)
  else
    c = inv(canonical_unit(m))
    m = lift(m*c)
  end
  U = lift(FlintZZ["x"][1], u*c)
  bi = k(U)//m*d # at this point, bi*d*b = m mod a*d*idx
  return bi
end


function _normmod(a::fmpz, b::NfOrdElem)
  if isone(a)
    return a
  end
  Zk = parent(b)
  k = number_field(Zk)
  d = denominator(b.elem_in_nf)
  S = ResidueRing(FlintZZ, a*d^degree(parent(b)), cached=false)
  St = PolynomialRing(S, cached=false)[1]
  B = St(d*b.elem_in_nf)
  F = St(k.pol)
  m = resultant_sircana(B, F)  # u*B + v*F = m mod modulus(S)
  m = gcd(modulus(m), lift(m))
  return divexact(m, d^degree(parent(b)))
end


function simplify(A::NfAbsOrdIdl)
  if has_2_elem(A) && has_weakly_normal(A)
    #if maximum(element_to_sequence(A.gen_two)) > A.gen_one^2
    #  A.gen_two = element_reduce_mod(A.gen_two, A.parent.order, A.gen_one^2)
    #end
    if A.gen_one == 1 # || test other things to avoid the 1 ideal
      A.gen_two = order(A)(1)
      A.minimum = fmpz(1)
      A.norm = fmpz(1)
      return A
    end
    if new
      A.minimum = _minmod(A.gen_one, A.gen_two)
      @hassert :Rres 1 A.minimum == gcd(A.gen_one, denominator(inv(A.gen_two.elem_in_nf), order(A)))
    else  
      A.minimum = gcd(A.gen_one, denominator(inv(A.gen_two.elem_in_nf), order(A)))
    end  
    A.gen_one = A.minimum
    if false && new
      #norm seems to be cheap, while inv is expensive
      #TODO: improve the odds further: currently, the 2nd gen has small coeffs in the
      #      order basis. For this it would better be small in the field basis....
      n = _normmod(A.gen_one^degree(order(A)), A.gen_two)
      @hassert :Rres 1 n == gcd(A.gen_one^degree(order(A)), FlintZZ(norm(A.gen_two)))
    else  
      n = gcd(A.gen_one^degree(order(A)), FlintZZ(norm(A.gen_two)))
    end  
    if isdefined(A, :norm)
      @assert n == A.norm
    end
    A.norm = n
    A.gen_two = mod(A.gen_two, A.gen_one^2)
    return A
  end
  return A
end

################################################################################
#
#  Trace matrix
#
################################################################################

function trace_matrix(A::NfAbsOrdIdl)
  g = trace_matrix(order(A))
  b = basis_mat(A, Val{false})
#  mul!(b, b, g)   #b*g*b' is what we want.
#                  #g should not be changed? b is a copy.
#  mul!(b, b, b')  #TODO: find a spare tmp-mat and use transpose
  return b*g*b'
end

################################################################################
#
#  Power detection
#
################################################################################

doc"""
    ispower(I::NfAbsOrdIdl) -> Int, NfAbsOrdIdl
    ispower(a::NfOrdFracIdl) -> Int, NfOrdFracIdl
> Writes $a = r^e$ with $e$ maximal. Note: $1 = 1^0$.
"""
function ispower(I::NfAbsOrdIdl)
  m = minimum(I)
  if isone(m)
    return 0, I
  end
  d = discriminant(order(I))
  b, a = ppio(m, d) # hopefully: gcd(a, d) = 1 = gcd(a, b) and ab = m

  e, JJ = ispower_unram(gcd(I, a))

  if isone(e)
    return 1, I
  end

  g = e
  J = one(I)
  lp = factor(b)
  for p = keys(lp.fac)
    lP = prime_decomposition(order(I), Int(p))
    for i=1:length(lP)
      P = lP[i][1]
      v = valuation(I, P)
      gn = gcd(v, g)
      if gn == 1
        return gn, I
      end
      if g != gn
        J = J^div(g, gn)
      end
      if v != 0
        J *= P^div(v, gn)
      end
      g = gn
    end
  end
  return g, JJ^div(e, g)*J
end

function ispower_unram(I::NfAbsOrdIdl)
  m = minimum(I)
  if isone(m)
    return 0, I
  end

  e, ra = ispower(m)
  J = gcd(I, ra)

  II = J^e//I
  II = simplify(II)
  @assert isone(denominator(II))

  f, s = ispower_unram(numerator(II))

  g = gcd(f, e)
  if isone(g)
    return 1, I
  end

  II = inv(s)^div(f, g) * J^div(e, g)
  II = simplify(II)
  @assert isone(denominator(II))
  JJ = numerator(II)
  e = g

  return e, JJ
end

function ispower(I::NfOrdFracIdl)
  num, den = integral_split(I)
  e, r = ispower(num)
  if e == 1
    return e, I
  end
  f, s = ispower(den)
  g = gcd(e, f)
  return g, r^div(e, g)//s^div(f, g)
end

doc"""
    ispower(A::NfAbsOrdIdl, n::Int) -> Bool, NfAbsOrdIdl
    ispower(A::NfOrdFracIdl, n::Int) -> Bool, NfOrdFracIdl
> Computes, if possible, an ideal $B$ s.th. $B^n==A$ holds. In this
> case, {{{true}}} and $B$ are returned.
"""
function ispower(A::NfAbsOrdIdl, n::Int)
  m = minimum(A)
  if isone(m)
    return true, A
  end
  d = discriminant(order(A))
  b, a = ppio(m, d) # hopefully: gcd(a, d) = 1 = gcd(a, b) and ab = m

  fl, JJ = ispower_unram(gcd(A, a), n)
  A = gcd(A, b) # the ramified part

  if !fl
    return fl, A
  end

  J = one(A)
  lp = factor(b)
  for p = keys(lp.fac)
    lP = prime_decomposition(order(A), Int(p))
    for i=1:length(lP)
      P = lP[i][1]
      v = valuation(A, P)
      if v % n != 0
        return false, A
      end
      if v != 0
        J *= P^div(v, n)
      end
    end
  end
  return true, JJ*J
end

function ispower_unram(I::NfAbsOrdIdl, n::Int)
  m = minimum(I)
  if isone(m)
    return true, I
  end

  fl, ra = ispower(m, n)
  if !fl
    return fl, I
  end
  J = gcd(I, ra)

  II = J^n//I
  II = simplify(II)
  @assert isone(denominator(II))

  fl, s = ispower_unram(numerator(II), n)

  if !fl
    return fl, I
  end

  II = inv(s)* J
  II = simplify(II)
  @assert isone(denominator(II))
  JJ = numerator(II)

  return true, JJ
end

#TODO: check if the integral_plit is neccessary or if one can just use
#      the existing denominator
function ispower(A::NfOrdFracIdl, n::Int)
  nu, de = integral_split(A)
  fl, nu = ispower(nu, n)
  if !fl
    return fl, A
  end
  fl, de = ispower(de, n)
  return fl, nu//de
end

function one(A::NfAbsOrdIdl)
  return ideal(order(A), 1)
end

doc"""
***
    isone(A::NfAbsOrdIdl) -> Bool
    isunit(A::NfAbsOrdIdl) -> Bool

> Tests if $A$ is the trivial ideal generated by $1$.
"""
function isone(I::NfAbsOrdIdl)
  return isone(minimum(I))
end

function isunit(I::NfAbsOrdIdl)
  return isunit(minimum(I))
end

################################################################################
#
#  Reduction of element modulo ideal
#
################################################################################

doc"""
***
    mod(x::NfOrdElem, I::NfAbsOrdIdl)

> Returns the unique element $y$ of the ambient order of $x$ with
> $x \equiv y \bmod I$ and the following property: If
> $a_1,\dotsc,a_d \in \Z_{\geq 1}$ are the diagonal entries of the unique HNF
> basis matrix of $I$ and $(b_1,\dotsc,b_d)$ is the coefficient vector of $y$,
> then $0 \leq b_i < a_i$ for $1 \leq i \leq d$.
"""
function mod(x::NfOrdElem, y::NfAbsOrdIdl)
  parent(x) !== order(y) && error("Orders of element and ideal must be equal")
  # this function assumes that HNF is lower left
  # !!! This must be changed as soon as HNF has a different shape

  O = order(y)
  a = elem_in_basis(x)
  #a = deepcopy(b)

  if isdefined(y, :princ_gen_special) && y.princ_gen_special[1] != 0
    for i in 1:length(a)
      a[i] = mod(a[i], y.princ_gen_special[1 + y.princ_gen_special[1]])
    end
    return O(a)
  end

  c = basis_mat(y, Val{false})
  t = fmpz(0)
  for i in degree(O):-1:1
    t = fdiv(a[i], c[i,i])
    for j in 1:i
      a[j] = a[j] - t*c[i,j]
    end
  end
  z = O(a)
  return z
end

function mod(x::NfOrdElem, y::NfAbsOrdIdl, preinv::Array{fmpz_preinvn_struct, 1})
  parent(x) !== order(y) && error("Orders of element and ideal must be equal")
  # this function assumes that HNF is lower left
  # !!! This must be changed as soon as HNF has a different shape

  O = order(y)
  a = elem_in_basis(x) # this is already a copy

  if isdefined(y, :princ_gen_special) && y.princ_gen_special[1] != 0
    for i in 1:length(a)
      a[i] = mod(a[i], y.princ_gen_special[1 + y.princ_gen_special[1]])
    end
    return O(a)
  else
    return mod(x, basis_mat(y, Val{false}), preinv)
  end
end

function mod(x::NfOrdElem, c::Union{fmpz_mat, Array{fmpz, 2}}, preinv::Array{fmpz_preinvn_struct, 1})
  # this function assumes that HNF is lower left
  # !!! This must be changed as soon as HNF has a different shape

  O = parent(x)
  a = elem_in_basis(x) # this is already a copy

  q = fmpz()
  r = fmpz()
  for i in degree(O):-1:1
    fdiv_qr_with_preinvn!(q, r, a[i], c[i, i], preinv[i])
    for j in 1:i
      submul!(a[j], q, c[i, j])
    end
  end

  z = typeof(x)(O, a)
  return z
end

function mod!(x::NfOrdElem, c::Union{fmpz_mat, Array{fmpz, 2}}, preinv::Array{fmpz_preinvn_struct, 1})
  # this function assumes that HNF is lower left
  # !!! This must be changed as soon as HNF has a different shape

  O = parent(x)
  a = elem_in_basis(x, Val{false}) # this is already a copy

  q = fmpz()
  r = fmpz()
  for i in degree(O):-1:1
    if iszero(a[i])
      continue
    end
    fdiv_qr_with_preinvn!(q, r, a[i], c[i, i], preinv[i])
    for j in 1:i
      submul!(a[j], q, c[i, j])
    end
  end
  # We need to adjust the underlying nf_elem
  t = nf(O)()
  B = O.basis_nf
  zero!(x.elem_in_nf)
  for i in 1:degree(O)
    mul!(t, B[i], a[i])
    add!(x.elem_in_nf, x.elem_in_nf, t)
  end

  @hassert :NfOrd 2 x.elem_in_nf == dot(a, O.basis_nf)

  return x
end

function mod(x::NfOrdElem, Q::NfOrdQuoRing)
  O = parent(x)
  a = elem_in_basis(x) # this is already a copy

  y = ideal(Q)

  if isdefined(y, :princ_gen_special) && y.princ_gen_special[1] != 0
    for i in 1:length(a)
      a[i] = mod(a[i], y.princ_gen_special[1 + y.princ_gen_special[1]])
    end
    return O(a)
  end

  return mod(x, Q.basis_mat_array, Q.preinvn)
end

function mod!(x::NfOrdElem, Q::NfOrdQuoRing)
  O = parent(x)
  a = elem_in_basis(x, Val{false}) # this is already a copy

  y = ideal(Q)

  if isdefined(y, :princ_gen_special) && y.princ_gen_special[1] != 0
    for i in 1:length(a)
      a[i] = mod(a[i], y.princ_gen_special[1 + y.princ_gen_special[1]])
    end
    t = nf(O)()
    B = O.basis_nf
    zero!(x.elem_in_nf)
    for i in 1:degree(O)
      mul!(t, B[i], a[i])
      add!(x.elem_in_nf, x.elem_in_nf, t)
    end
    return x
  end

  return mod!(x, Q.basis_mat_array, Q.preinvn)
end

################################################################################
#
#  p-radical
#
################################################################################

# TH:
# There is some annoying type instability since we pass to nmod_mat or
# something else. Should use the trick with the function barrier.
doc"""
***
    pradical(O::NfOrd, p::fmpz) -> NfAbsOrdIdl

> Given a prime number $p$, this function returns the $p$-radical
> $\sqrt{p\mathcal O}$ of $\mathcal O$, which is
> just $\{ x \in \mathcal O \mid \exists k \in \mathbf Z_{\geq 0} \colon x^k
> \in p\mathcal O \}$. It is not checked that $p$ is prime.
"""
function pradical(O::NfAbsOrd, p::Union{Integer, fmpz})
  if typeof(p) == fmpz && nbits(p) < 64
    return pradical(O, Int(p))
  end
  
  #Trace method if the prime is large enough
  if p> degree(O)
    M = trace_matrix(O)
    W = MatrixSpace(ResidueRing(FlintZZ, p, cached=false), degree(O), degree(O))
    M1 = W(M)
    B,k = nullspace(M1)
    if k ==0
      return ideal(O, p)
    end
    M2=zero_matrix(FlintZZ, cols(B)+degree(O), degree(O))
    for i=1:cols(B)
      for j=1:degree(O)
        M2[i,j]=FlintZZ(B[j,i].data)
      end
    end
    for i=1:degree(O)
      M2[i+cols(B), i]=p
    end
    gens=[O(p)]
    for i=1:cols(B)
      if !iszero_row(M2,i)
        push!(gens, elem_from_mat_row(O, M2, i))
      end
    end
    M2=_hnf_modular_eldiv(M2, fmpz(p), :lowerleft)
    I=NfAbsOrdIdl(O, sub(M2, rows(M2)-degree(O)+1:rows(M2), 1:degree(O)))
    I.gens=gens
    return I
  end
  
  j = clog(fmpz(degree(O)), p)
  @assert p^(j-1) < degree(O)
  @assert degree(O) <= p^j

  R = ResidueRing(FlintZZ, p, cached=false)
  A = zero_matrix(R, degree(O), degree(O))
  B = basis(O)
  for i in 1:degree(O)
    t = powermod(B[i], p^j, p)
    ar = elem_in_basis(t)
    for k in 1:degree(O)
      A[i,k] = ar[k]
    end
  end
  X = kernel(A)
  gens=NfAbsOrdElem[O(p)]
  if length(X)==0
    I=ideal(O,p)
    I.gens=gens
    return I
  end
  #First, find the generators
  for i=1:length(X)
    coords=Array{fmpz,1}(degree(O))
    for j=1:degree(O)
      coords[j]=lift(X[i][j])
    end
    push!(gens, O(coords))
  end
  #Then, construct the basis matrix of the ideal
  m = zero_matrix(FlintZZ, degree(O)+length(X), degree(O))
  for i=1:length(X)
    for j=1:degree(O)
      m[i,j]=lift(X[i][j])
    end
  end
  for i=1:degree(O)
    m[i+length(X),i]=p
  end
  mm = _hnf_modular_eldiv(m, fmpz(p), :lowerleft)
  I = NfAbsOrdIdl(O, sub(mm, rows(m) - degree(O) + 1:rows(m), 1:degree(O)))
  I.gens = gens
  return I
end

################################################################################
#
#  Ring of multipliers, colon, conductor: it's the same(?) method
#
################################################################################

doc"""
***
    ring_of_multipliers(I::NfAbsOrdIdl) -> NfOrd

> Computes the order $(I : I)$, which is the set of all $x \in K$
> with $xI \subseteq I$.
"""
function ring_of_multipliers(a::NfAbsOrdIdl)
  O = order(a) 
  n = degree(O)
  if isdefined(a, :gens) && length(a.gens) < n
    B = a.gens
  else
    B = basis(a)
  end
  bmatinv = basis_mat_inv(a, Val{false})
  m = zero_matrix(FlintZZ, n*length(B), n)
  for i=1:length(B)
    M = representation_matrix(B[i])
    mul!(M, M, bmatinv.num)
    if bmatinv.den == 1
      for j=1:n
        for k=1:n
          m[j+(i-1)*n,k] = M[k,j]
        end
      end
    else
      for j=1:n
        for k=1:n
          m[j+(i-1)*n,k] = divexact(M[k,j], bmatinv.den)
        end
      end
    end
  end
  mhnf = hnf_modular_eldiv!(m, minimum(a))
  s = prod(mhnf[i,i] for i=1:degree(O))
  if s == 1
    return deepcopy(O)
  end
  # n is upper right HNF
  mhnftrans = transpose(sub(mhnf, 1:degree(O), 1:degree(O)))
  b = FakeFmpqMat(pseudo_inv(mhnftrans))
  mul!(b, b, basis_mat(O, Val{false}))
  @hassert :NfOrd 1 defines_order(nf(O), b)[1]
  O1 = Order(nf(O), b, false)
  if isdefined(O, :disc)
    O1.disc = divexact(O.disc, s^2)
  end
  return O1
end

doc"""
    colon(a::NfAbsOrdIdl, b::NfAbsOrdIdl) -> NfOrdFracIdl
> The ideal $(a:b) = \{x \in K | xb \subseteq a\} = \hom(b, a)$
> where $K$ is the number field.
"""
function colon(a::NfAbsOrdIdl, b::NfAbsOrdIdl, contains::Bool = false)
  
  O = order(a)
  n = degree(O)
  if isdefined(b, :gens)
    B = b.gens
  else
    B = basis(b)
  end

  bmatinv = basis_mat_inv(a, Val{false})

  if contains
    m = zero_matrix(FlintZZ, n*length(B), n)
    for i=1:length(B)
      M=representation_matrix(B[i])
      mul!(M, M, bmatinv.num)
      if bmatinv.den==1
        for j=1:n
          for k=1:n
            m[j+(i-1)*n,k]=M[k,j]
          end
        end
      else
        for j=1:n
          for k=1:n
            m[j+(i-1)*n,k]=divexact(M[k,j], bmatinv.den)
          end
        end
      end
    end
    m = hnf_modular_eldiv!(m, minimum(b))
    m = transpose(sub(m, 1:degree(O), 1:degree(O)))
    b, l = pseudo_inv(m)
    return NfAbsOrdIdl(O, b)//l
  else 
    n = FakeFmpqMat(representation_matrix(B[1]),FlintZZ(1))*bmatinv
    m = numerator(n)
    d = denominator(n)
    for i in 2:length(B)
      n = FakeFmpqMat(representation_matrix(B[i]),FlintZZ(1))*bmatinv
      l = lcm(denominator(n), d)
      if l==d
        m = hcat(m, n.num)
      else
        m = hcat(m*div(l, d), n.num*div(l, denominator(n)))
        d = l
      end
    end
    m = hnf(transpose(m))
    # n is upper right HNF
    m = transpose(sub(m, 1:degree(O), 1:degree(O)))
    b, l = pseudo_inv(m)
    return ideal(O, b)//l
  end
end

doc"""
    conductor(R::NfOrd, S::NfOrd) -> NfAbsOrdIdl
> The conductor $\{x \in S | xS\subseteq R\}$
> for orders $R\subseteq S$.
"""
function conductor(R::NfOrd, S::NfOrd)
  #=
     rS in R
     S = sum s_i ZZ, so this means
     r s_i in R for all i

     so need rep mat of s_i as elements(?) of R

     basis_mat: is from nf (equation order) -> ord
       ie. it comtains the basis elements of ord as elements of the field
     basis_mat_inv: the basis of the field as elements of the order

     so to get basis of S relative to R we need
       basis_mat(S)*basis_mat_inv(R)
  =#   
  bmS = basis_mat(S) * basis_mat_inv(R)

  n = FakeFmpqMat(representation_matrix(elem_from_mat_row(R, numerator(bmS), 1)), denominator(bmS))
  m = numerator(n)
  d = denominator(n)
  for i in 2:degree(R)
    n = FakeFmpqMat(representation_matrix(elem_from_mat_row(R, numerator(bmS), i)), denominator(bmS))
    l = lcm(denominator(n), d)
    if l==d
      m = hcat(m, numerator(n))
    else
      m = hcat(m*div(l, d), numerator(n)*div(l, denominator(n)))
      d = l
    end
  end
  m = hnf(transpose(m))
  # n is upper right HNF
  m = transpose(sub(m, 1:degree(R), 1:degree(R)))
  b, l = pseudo_inv(m)
  n = FakeFmpqMat(b*d, l)
  @assert denominator(n) == 1
  return ideal(R, numerator(n), true)
end

doc"""
    conductor(R::NfOrd) -> NfAbsOrdIdl
> The conductor of $R$ in the maximal order.
"""
conductor(R::NfOrd) = conductor(R, maximal_order(R))

#for consistency

maximal_order(R::NfOrd) = MaximalOrder(R)

equation_order(K::AnticNumberField) = EquationOrder(K)


################################################################################
#
#  Conversion to different order
#
################################################################################

doc"""
    ideal(O::NfOrd, I::NfAbsOrdIdl) -> NfOrdFracIdl
> The fractional ideal of $O$ generated by a Z-basis of $I$.
"""
function ideal(O::NfOrd, I::NfAbsOrdIdl)
  k = nf(O)
  bI = basis(I)
  J = ideal(O, k(bI[1]))
  for j=2:degree(O)
    J += ideal(O, k(bI[j]))
  end
  return J
end

################################################################################
#
#  Two element generated ideals
#
################################################################################

doc"""
***
    has_2_elem(A::NfAbsOrdIdl) -> Bool

> Returns whether $A$ is generated by two elements.
"""
function has_2_elem(A::NfAbsOrdIdl)
  return isdefined(A, :gen_two)
end

doc"""
***
    has_weakly_normal(A::NfAbsOrdIdl) -> Bool

> Returns whether $A$ has weakly normal two element generators.
"""
function has_weakly_normal(A::NfAbsOrdIdl)
  return (isdefined(A, :gens_weakly_normal) &&
        A.gens_weakly_normal == true) || has_2_elem_normal(A)
end

doc"""
***
    has_2_elem_normal(A::NfAbsOrdIdl) -> Bool

> Returns whether $A$ has normal two element generators.
"""
function has_2_elem_normal(A::NfAbsOrdIdl)
  #the one ideal <1, ?> is automatomatically normal>
  return isdefined(A, :gens_normal) && (A.gen_one == 1 || A.gens_normal > 1)
end

################################################################################
#
#  Predicates
#
################################################################################

# check if gen_one,gen_two is a P(gen_one)-normal presentation
# see Pohst-Zassenhaus p. 404
function defines_2_normal(A::NfAbsOrdIdl)
  m = A.gen_one
  gen = A.gen_two
  mg = denominator(inv(gen), order(A))
  # the minimum of ideal generated by g
  g = gcd(m,mg)
  return gcd(m, div(m,g)) == 1
end

###########################################################################################
#
#  2-element normal presentation
#
###########################################################################################

# The following makes sure that A has a weakly normal presentation
# Recall that (x,y) are a weakly normal presentation for A
# if and only if norm(A) = gcd(norm(x), norm(y))
#
# Maybe we should allow an optional paramter (an fmpz),
# which should be the first generator.
# So far, the algorithm just samples (lifts of) random elements of A/m^2,
# where m is the minimum of A.

function _assure_weakly_normal_presentation(A::NfAbsOrdIdl)
  if has_2_elem(A) && has_weakly_normal(A)
    return
  end

  if isdefined(A, :princ_gen)
    x = A.princ_gen
    b = x.elem_in_nf

    bi = inv(b)

    A.gen_one = denominator(bi, order(A))
    A.minimum = A.gen_one
    A.gen_two = x
    A.norm = abs(numerator(norm(b)))
    @hassert :NfOrd 1 gcd(A.gen_one^degree(order(A)),
                    FlintZZ(norm(A.gen_two))) == A.norm

    if A.gen_one == 1
      A.gens_normal = 2*A.gen_one
    else
      A.gens_normal = A.gen_one
    end
    A.gens_weakly_normal = 1
    return nothing
  end

  @hassert :NfOrd 1 has_basis_mat(A)

  O = order(A)

  # Because of the interesting choice for the HNF,
  # we don't know the minimum (although we have a basis matrix)
  # Thanks flint!

  minimum(A)

  @hassert :NfOrd 1 has_minimum(A)

  if minimum(A) == 0
    A.gen_one = minimum(A)
    A.gen_two = zero(O)
    A.gens_weakly_normal = 1
    return nothing
  end

  M = MatrixSpace(FlintZZ, 1, degree(O), false)

  Amin2 = minimum(A)^2
  Amind = minimum(A)^degree(O)

  B = Array{fmpz}(degree(O))

  gen = O()

  r = -Amin2:Amin2

  m = M()

  cnt = 0
  while true
    cnt += 1

    if cnt > 100 && is_2_normal_difficult(A)
      assure_2_normal_difficult(A)
      return
    end

    if cnt > 1000
      println("Having a hard time find weak generators for $A")
    end

    rand!(B, r)

    # Put the entries of B into the (1 x d)-Matrix m
    for i in 1:degree(O)
      s = ccall((:fmpz_mat_entry, :libflint), Ptr{fmpz}, (Ptr{fmpz_mat}, Int, Int), &m, 0, i - 1)
      ccall((:fmpz_set, :libflint), Void, (Ptr{fmpz}, Ptr{fmpz}), s, &B[i])
    end

    if iszero(m)
      continue
    end

    mul!(m, m, basis_mat(A, Val{false}))
    d = denominator(basis_mat(O, Val{false}))
    mul!(m, m, basis_mat(O, Val{false}).num)
    gen = elem_from_mat_row(nf(O), m, 1, d)
    # the following should be done inplace
    #gen = dot(reshape(Array(mm), degree(O)), basis(O))
    if norm(A) == gcd(Amind, numerator(norm(gen)))
      A.gen_one = minimum(A)
      A.gen_two = O(gen, false)
      A.gens_weakly_normal = 1
      return nothing
    end
  end
end

function is_2_normal_difficult(A::NfAbsOrdIdl)
  d = fmpz(2)
  m = minimum(A)
  ZK = order(A)

  if gcd(d, m) == 1 || degree(ZK) < 7
    return false
  end
  return true
end

function assure_2_normal_difficult(A::NfAbsOrdIdl)
  d = fmpz(2)
  m = minimum(A)
  ZK = order(A)

  if gcd(d, m) == 1 || degree(ZK) < 7
    assure_2_normal(A)
    return
  end

  m1, m2 = ppio(m, d)
  A1 = gcd(A, m1)
  A2 = gcd(A, m2)
  assure_2_normal(A2)

  lp = prime_decomposition(ZK, 2)
  v = [valuation(A1, p[1]) for p = lp]

  B1 = prod(lp[i][1]^v[i] for i=1:length(v) if v[i] > 0)
  C = B1 * A2
  A.gen_one = C.gen_one
  A.gen_two = C.gen_two
  A.gens_normal = C.gens_normal
  A.gens_weakly_normal = C.gens_weakly_normal
  A.gens_short = C.gens_short

  return
end

function assure_2_normal(A::NfAbsOrdIdl)
  if has_2_elem(A) && has_2_elem_normal(A)
    return
  end
  O = order(A)
  K = nf(O)
  n = degree(K)

  if norm(A) == 1
    A.gen_one = fmpz(1)
    A.gen_two = one(O)
    A.gens_normal = fmpz(1)
    return
  end

  if has_2_elem(A)
    m = minimum(A)
    bas = basis(O)
    # Magic constants
    if m > 1000
      r = -500:500
    else
      r = -div(Int(m)+1,2):div(Int(m)+1,2)
    end
    #gen = K()
    #s = K()
    gen = zero(O)
    s = O()
    cnt = 0
    while true
      cnt += 1
      if cnt > 100 && is_2_normal_difficult(A)
        assure_2_normal_difficult(A)
        return  
      end
      if cnt > 1000
        error("Having a hard time making generators normal for $A")
      end
      #Nemo.rand_into!(bas, r, s)
      rand!(s, O, r)
      #Nemo.mult_into!(s, A.gen_two, s)
      mul!(s, s, A.gen_two)
      #Nemo.add_into!(gen, rand(r)*A.gen_one, gen)
      add!(gen, rand(r)*A.gen_one, gen)
      #Nemo.add_into!(gen, s, gen)
      add!(gen, s, gen)
#      gen += rand(r)*A.gen_one + rand(bas, r)*A.gen_two
      #gen = element_reduce_mod(gen, O, m^2)
      gen = mod(gen, m^2)

      if iszero(gen)
        continue
      end

      mg = denominator(inv(elem_in_nf(gen)), O) # the minimum of <gen>
      g = gcd(m, mg)
      if gcd(m, div(mg, g)) == 1
        if gcd(m^n, norm(gen)) != norm(A)
          @vprint :NfOrd 2 "\n\noffending ideal $A \ngen is $gen\nWrong ideal\n"
          cnt += 10
          continue
        end
        break
      end
    end
    @vprint :NfOrd 2 "used $cnt attempts\n"
    A.gen_one = m
    A.gen_two = gen
    A.gens_normal = m
    return
  end
  error("not implemented yet...")
end

function random_init(I::AbstractArray{T, 1}; reduce::Bool = true, ub::fmpz=fmpz(0), lb::fmpz=fmpz(1)) where {T}

  R = RandIdlCtx()
  R.base = collect(I)
  O = order(R.base[1])
  R.ibase = map(inv, R.base)
  R.exp = zeros(Int, length(R.base))
  R.lb = lb
  R.ub = ub
  R.last = Set{Array{Int, 1}}()
  R.rand = ideal(O, 1)
  while norm(R.rand) <= lb
    i = rand(1:length(R.base))
    R.rand = simplify(R.rand * R.base[i])
    R.exp[i] += 1
  end
  push!(R.last, copy(R.exp))
  return R
end

function random_extend(R::RandIdlCtx, I::AbstractArray{NfAbsOrdIdl, 1})
  for i = I
    if i in R.base
      continue
    end
    push!(R.base, i)
    push!(R.ibase, inv(i))
  end
  z = zeros(Int, length(R.base) - length(R.exp))
  append!(R.exp, z)
  @assert length(R.exp) == length(R.base)
  for i = R.last
    append!(i, z)
  end
  nothing
end

function random_extend(R::RandIdlCtx, f::Float64)
  R.lb = ceil(fmpz, R.lb*f)
  R.ub = ceil(fmpz, R.lb*f)
  while norm(R.rand) < R.lb
    i = rand(1:length(R.base))
    R.rand = simplify(R.rand * R.base[i])
    R.exp[i] += 1
  end
  nothing
end

function random_extend(R::RandIdlCtx, f::fmpz)
  R.lb = R.lb*f
  R.ub = R.lb*f
  while norm(R.rand) < R.lb
    i = rand(1:length(R.base))
    R.rand = simplify(R.rand * R.base[i])
    R.exp[i] += 1
  end
  nothing
end


function random_get(R::RandIdlCtx; reduce::Bool = true, repeat::Int = 1)
  while repeat > 0
    repeat -= 1
    if norm(R.rand) >= R.ub
      delta = -1
    elseif norm(R.rand) <= R.lb
      delta = +1
    else
      delta = rand([-1,1])
    end
    i = 1
    while true
      if delta > 0
        i = rand(1:length(R.base))
      else
        i = rand(find(R.exp))
      end
      R.exp[i] += delta
      if true || !(R.exp in R.last)
        break
      end
      R.exp[i] -= delta
    end  
    if delta > 0
      R.rand = simplify(R.rand * R.base[i])
    else
      R.rand = simplify(R.rand * R.ibase[i]).num
    end
  #  @show R.exp, R.exp in R.last
  end
  push!(R.last, copy(R.exp))
  return R.rand
end



################################################################################
#
#  Conversion to Magma
#
################################################################################

function toMagma(f::IOStream, clg::NfOrdIdl, order::String = "M")
  print(f, "ideal<$(order)| ", clg.gen_one, ", ",
                    elem_in_nf(clg.gen_two), ">")
end

function toMagma(s::String, c::NfOrdIdl, order::String = "M")
  f = open(s, "w")
  toMagma(f, c, order)
  close(f)
end

###################################################################################
#
#  Coprimality between ideals
#
###################################################################################

doc"""
***
    iscoprime(I::NfAbsOrdIdl, J::NfAbsOrdIdl) -> Bool
> Test if ideals $I,J$ are coprime

"""

function iscoprime(I::NfAbsOrdIdl, J::NfAbsOrdIdl)
  
  @assert order(I)==order(J)
  
  if gcd(minimum(I), minimum(J))==1
    return true
  else 
    return isone(I+J)
  end

end 

<<<<<<< HEAD
one(I::NfOrdIdlSet) = ideal(order(I), 1)

###############################################################################
#
#  Extending an ideal
#
###############################################################################

function (I_Zk::NfOrdIdlSet)(a::NfOrdIdl)
  if parent(a) == I_Zk
    return a
  end
  Zk = order(I_Zk)
  Zl = order(a)
  @assert has_2_elem(a)
  b = ideal(Zk, a.gen_one, Zk(Zk.nf(Zl.nf(a.gen_two))))
  for i in [:gens_normal, :gens_weakly_normal, :iszero, :minimum]
    if isdefined(a, i)
      setfield!(b, i, getfield(a, i))
    end
  end
  n = divexact(degree(Zk.nf), degree(Zl.nf))
  if isdefined(a, :norm)
    b.norm = a.norm^n
  end
  if isdefined(a, :princ_gen)
    b.princ_gen = Zk(Zk.nf(Zl.nf(a.princ_gen)))
  end
  if isdefined(a, :isprime) && Zk.nf == Zl.nf && Zk.ismaximal == 1 &&
    Zl.ismaximal == 1
    b.isprime = a.isprime
    if isdefined(a, :splitting_type)
      b.splitting_type = a.splitting_type
    end
  end
  return b
end

=======
one(I::NfAbsOrdIdlSet) = ideal(order(I), 1)
>>>>>>> d3117d95
<|MERGE_RESOLUTION|>--- conflicted
+++ resolved
@@ -1950,8 +1950,7 @@
 
 end 
 
-<<<<<<< HEAD
-one(I::NfOrdIdlSet) = ideal(order(I), 1)
+one(I::NfAbsOrdIdlSet) = ideal(order(I), 1)
 
 ###############################################################################
 #
@@ -1989,6 +1988,3 @@
   return b
 end
 
-=======
-one(I::NfAbsOrdIdlSet) = ideal(order(I), 1)
->>>>>>> d3117d95
